#![feature(io_error_more)]

use std::fs;
use std::path::{Path, PathBuf};
use std::process;

mod cmd;
mod config;
mod output;
pub mod repo;

use config::{Config, Tree};
use output::*;

use comfy_table::{Cell, Table};

use repo::{
    clone_repo, detect_remote_type, get_repo_status, init_repo, open_repo, repo_make_bare,
    repo_set_config_push, Remote, RemoteTrackingStatus, Repo, RepoErrorKind,
};

const GIT_MAIN_WORKTREE_DIRECTORY: &str = ".git-main-working-tree";
const BRANCH_NAMESPACE_SEPARATOR: &str = "/";

const GIT_CONFIG_BARE_KEY: &str = "core.bare";
const GIT_CONFIG_PUSH_DEFAULT: &str = "push.default";

#[cfg(test)]
mod tests {
    use super::*;

    fn setup() {
        std::env::set_var("HOME", "/home/test");
    }

    #[test]
    fn check_expand_tilde() {
        setup();
        assert_eq!(
            expand_path(Path::new("~/file")),
            Path::new("/home/test/file")
        );
    }

    #[test]
    fn check_expand_invalid_tilde() {
        setup();
        assert_eq!(
            expand_path(Path::new("/home/~/file")),
            Path::new("/home/~/file")
        );
    }

    #[test]
    fn check_expand_home() {
        setup();
        assert_eq!(
            expand_path(Path::new("$HOME/file")),
            Path::new("/home/test/file")
        );
        assert_eq!(
            expand_path(Path::new("${HOME}/file")),
            Path::new("/home/test/file")
        );
    }
}

fn path_as_string(path: &Path) -> String {
    path.to_path_buf().into_os_string().into_string().unwrap()
}

fn env_home() -> PathBuf {
    match std::env::var("HOME") {
        Ok(path) => Path::new(&path).to_path_buf(),
        Err(e) => {
            print_error(&format!("Unable to read HOME: {}", e));
            process::exit(1);
        }
    }
}

fn expand_path(path: &Path) -> PathBuf {
    fn home_dir() -> Option<PathBuf> {
        Some(env_home())
    }

    let expanded_path = match shellexpand::full_with_context(
        &path_as_string(path),
        home_dir,
        |name| -> Result<Option<String>, &'static str> {
            match name {
                "HOME" => Ok(Some(path_as_string(home_dir().unwrap().as_path()))),
                _ => Ok(None),
            }
        },
    ) {
        Ok(std::borrow::Cow::Borrowed(path)) => path.to_owned(),
        Ok(std::borrow::Cow::Owned(path)) => path,
        Err(e) => {
            print_error(&format!("Unable to expand root: {}", e));
            process::exit(1);
        }
    };

    Path::new(&expanded_path).to_path_buf()
}

fn get_default_branch(repo: &git2::Repository) -> Result<git2::Branch, String> {
    match repo.find_branch("main", git2::BranchType::Local) {
        Ok(branch) => Ok(branch),
        Err(_) => match repo.find_branch("master", git2::BranchType::Local) {
            Ok(branch) => Ok(branch),
            Err(_) => Err(String::from("Could not determine default branch")),
        },
    }
}

fn sync_trees(config: Config) -> bool {
    let mut failures = false;
    for tree in config.trees {
        let repos = tree.repos.unwrap_or_default();

        let root_path = expand_path(Path::new(&tree.root));

        for repo in &repos {
            let repo_path = root_path.join(&repo.name);
            let actual_git_directory = get_actual_git_directory(&repo_path, repo.worktree_setup);

            let mut repo_handle = None;

            if repo_path.exists() {
                if repo.worktree_setup && !actual_git_directory.exists() {
                    print_repo_error(
                        &repo.name,
                        "Repo already exists, but is not using a worktree setup",
                    );
                    failures = true;
                    continue;
                }
                repo_handle = match open_repo(&repo_path, repo.worktree_setup) {
                    Ok(repo) => Some(repo),
                    Err(error) => {
                        if !repo.worktree_setup {
                            if open_repo(&repo_path, true).is_ok() {
                                print_repo_error(
                                    &repo.name,
                                    "Repo already exists, but is using a worktree setup",
                                );
                            }
                        } else {
                            print_repo_error(
                                &repo.name,
                                &format!("Opening repository failed: {}", error),
                            );
                        }
                        failures = true;
                        continue;
                    }
                };
            } else if matches!(&repo.remotes, None) || repo.remotes.as_ref().unwrap().is_empty() {
                print_repo_action(
                    &repo.name,
                    "Repository does not have remotes configured, initializing new",
                );
                repo_handle = match init_repo(&repo_path, repo.worktree_setup) {
                    Ok(r) => {
                        print_repo_success(&repo.name, "Repository created");
                        Some(r)
                    }
                    Err(e) => {
                        print_repo_error(
                            &repo.name,
                            &format!("Repository failed during init: {}", e),
                        );
                        None
                    }
                }
            } else {
                let first = repo.remotes.as_ref().unwrap().first().unwrap();

                match clone_repo(first, &repo_path, repo.worktree_setup) {
                    Ok(_) => {
                        print_repo_success(&repo.name, "Repository successfully cloned");
                    }
                    Err(e) => {
                        print_repo_error(
                            &repo.name,
                            &format!("Repository failed during clone: {}", e),
                        );
                        continue;
                    }
                };
            }
            if let Some(remotes) = &repo.remotes {
                let repo_handle = repo_handle.unwrap_or_else(|| {
                    open_repo(&repo_path, repo.worktree_setup).unwrap_or_else(|_| process::exit(1))
                });

                let current_remotes: Vec<String> = match repo_handle.remotes() {
                    Ok(r) => r,
                    Err(e) => {
                        print_repo_error(
                            &repo.name,
                            &format!("Repository failed during getting the remotes: {}", e),
                        );
                        failures = true;
                        continue;
                    }
                }
                .iter()
                .flatten()
                .map(|r| r.to_owned())
                .collect();

                for remote in remotes {
                    if !current_remotes.iter().any(|r| *r == remote.name) {
                        print_repo_action(
                            &repo.name,
                            &format!(
                                "Setting up new remote \"{}\" to \"{}\"",
                                &remote.name, &remote.url
                            ),
                        );
                        if let Err(e) = repo_handle.remote(&remote.name, &remote.url) {
                            print_repo_error(
                                &repo.name,
                                &format!("Repository failed during setting the remotes: {}", e),
                            );
                            failures = true;
                            continue;
                        }
                    } else {
                        let current_remote = repo_handle.find_remote(&remote.name).unwrap();
                        let current_url = match current_remote.url() {
                            Some(url) => url,
                            None => {
                                print_repo_error(&repo.name, &format!("Repository failed during getting of the remote URL for remote \"{}\". This is most likely caused by a non-utf8 remote name", remote.name));
                                failures = true;
                                continue;
                            }
                        };
                        if remote.url != current_url {
                            print_repo_action(
                                &repo.name,
                                &format!("Updating remote {} to \"{}\"", &remote.name, &remote.url),
                            );
                            if let Err(e) = repo_handle.remote_set_url(&remote.name, &remote.url) {
                                print_repo_error(&repo.name, &format!("Repository failed during setting of the remote URL for remote \"{}\": {}", &remote.name, e));
                                failures = true;
                                continue;
                            };
                        }
                    }
                }

                for current_remote in &current_remotes {
                    if !remotes.iter().any(|r| &r.name == current_remote) {
                        print_repo_action(
                            &repo.name,
                            &format!("Deleting remote \"{}\"", &current_remote,),
                        );
                        if let Err(e) = repo_handle.remote_delete(current_remote) {
                            print_repo_error(
                                &repo.name,
                                &format!(
                                    "Repository failed during deleting remote \"{}\": {}",
                                    &current_remote, e
                                ),
                            );
                            failures = true;
                            continue;
                        }
                    }
                }
            }

            print_repo_success(&repo.name, "OK");
        }

        let current_repos = match find_repos_without_details(&root_path) {
            Ok(repos) => repos,
            Err(error) => {
                print_error(&error.to_string());
                failures = true;
                continue;
            }
        };

        for (repo, _) in current_repos {
            let name = path_as_string(repo.strip_prefix(&root_path).unwrap());
            if !repos.iter().any(|r| r.name == name) {
                print_warning(&format!("Found unmanaged repository: {}", name));
            }
        }
    }

    !failures
}

fn find_repos_without_details(path: &Path) -> Result<Vec<(PathBuf, bool)>, String> {
    let mut repos: Vec<(PathBuf, bool)> = Vec::new();

    let git_dir = path.join(".git");
    let git_worktree = path.join(GIT_MAIN_WORKTREE_DIRECTORY);

    if git_dir.exists() {
        repos.push((path.to_path_buf(), false));
    } else if git_worktree.exists() {
        repos.push((path.to_path_buf(), true));
    } else {
        match fs::read_dir(path) {
            Ok(contents) => {
                for content in contents {
                    match content {
                        Ok(entry) => {
                            let path = entry.path();
                            if path.is_symlink() {
                                continue;
                            }
                            if path.is_dir() {
                                match find_repos_without_details(&path) {
                                    Ok(ref mut r) => repos.append(r),
                                    Err(error) => return Err(error),
                                }
                            }
                        }
                        Err(e) => {
                            return Err(format!("Error accessing directory: {}", e));
                        }
                    };
                }
            }
            Err(e) => {
                return Err(format!(
                    "Failed to open \"{}\": {}",
                    &path.display(),
                    match e.kind() {
                        std::io::ErrorKind::NotADirectory =>
                            String::from("directory expected, but path is not a directory"),
                        std::io::ErrorKind::NotFound => String::from("not found"),
                        _ => format!("{:?}", e.kind()),
                    }
                ));
            }
        };
    }

    Ok(repos)
}

fn get_actual_git_directory(path: &Path, is_worktree: bool) -> PathBuf {
    match is_worktree {
        false => path.to_path_buf(),
        true => path.join(GIT_MAIN_WORKTREE_DIRECTORY),
    }
}

fn find_repos(root: &Path) -> Option<(Vec<Repo>, bool)> {
    let mut repos: Vec<Repo> = Vec::new();
    let mut repo_in_root = false;

    for (path, is_worktree) in find_repos_without_details(root).unwrap() {
        if path == root {
            repo_in_root = true;
        }
        let repo = match open_repo(&path, is_worktree) {
            Ok(r) => r,
            Err(e) => {
                print_error(&format!(
                    "Error opening repo {}{}: {}",
                    path.display(),
                    match is_worktree {
                        true => " as worktree",
                        false => "",
                    },
                    e
                ));
                return None;
            }
        };

        let remotes = match repo.remotes() {
            Ok(remotes) => {
                let mut results: Vec<Remote> = Vec::new();
                for remote in remotes.iter() {
                    match remote {
                        Some(remote_name) => {
                            match repo.find_remote(remote_name) {
                                Ok(remote) => {
                                    let name = match remote.name() {
                                        Some(name) => name.to_string(),
                                        None => {
                                            print_repo_error(&path_as_string(&path), &format!("Falied getting name of remote \"{}\". This is most likely caused by a non-utf8 remote name", remote_name));
                                            process::exit(1);
                                        }
                                    };
                                    let url = match remote.url() {
                                        Some(url) => url.to_string(),
                                        None => {
                                            print_repo_error(&path_as_string(&path), &format!("Falied getting URL of remote \"{}\". This is most likely caused by a non-utf8 URL", name));
                                            process::exit(1);
                                        }
                                    };
                                    let remote_type = match detect_remote_type(&url) {
                                        Some(t) => t,
                                        None => {
                                            print_repo_error(
                                                &path_as_string(&path),
                                                &format!(
                                                    "Could not detect remote type of \"{}\"",
                                                    &url
                                                ),
                                            );
                                            process::exit(1);
                                        }
                                    };

                                    results.push(Remote {
                                        name,
                                        url,
                                        remote_type,
                                    });
                                }
                                Err(e) => {
                                    print_repo_error(
                                        &path_as_string(&path),
                                        &format!("Error getting remote {}: {}", remote_name, e),
                                    );
                                    process::exit(1);
                                }
                            };
                        }
                        None => {
                            print_repo_error(&path_as_string(&path), "Error getting remote. This is most likely caused by a non-utf8 remote name");
                            process::exit(1);
                        }
                    };
                }
                Some(results)
            }
            Err(e) => {
                print_repo_error(
                    &path_as_string(&path),
                    &format!("Error getting remotes: {}", e),
                );
                process::exit(1);
            }
        };

        repos.push(Repo {
            name: match path == root {
                true => match &root.parent() {
                    Some(parent) => path_as_string(path.strip_prefix(parent).unwrap()),
                    None => {
                        print_error("Getting name of the search root failed. Do you have a git repository in \"/\"?");
                        process::exit(1);
                    },
                }
                false => path_as_string(path.strip_prefix(&root).unwrap()),
            },
            remotes,
            worktree_setup: is_worktree,
        });
    }
    Some((repos, repo_in_root))
}

fn find_in_tree(path: &Path) -> Option<Tree> {
    let (repos, repo_in_root): (Vec<Repo>, bool) = match find_repos(path) {
        Some((vec, repo_in_root)) => (vec, repo_in_root),
        None => (Vec::new(), false),
    };

    let mut root = path.to_path_buf();
    if repo_in_root {
        root = match root.parent() {
            Some(root) => root.to_path_buf(),
            None => {
                print_error("Cannot detect root directory. Are you working in /?");
                process::exit(1);
            }
        }
    }
    let home = env_home();
    if root.starts_with(&home) {
        // The tilde is not handled differently, it's just a normal path component for `Path`.
        // Therefore we can treat it like that during **output**.
        root = Path::new("~").join(root.strip_prefix(&home).unwrap());
    }

    Some(Tree {
        root: root.into_os_string().into_string().unwrap(),
        repos: Some(repos),
    })
}

fn add_table_header(table: &mut Table) {
    table
        .load_preset(comfy_table::presets::UTF8_FULL)
        .apply_modifier(comfy_table::modifiers::UTF8_ROUND_CORNERS)
        .set_header(vec![
            Cell::new("Repo"),
            Cell::new("Worktree"),
            Cell::new("Status"),
            Cell::new("Branches"),
            Cell::new("HEAD"),
            Cell::new("Remotes"),
        ]);
}

fn add_worktree_table_header(table: &mut Table) {
    table
        .load_preset(comfy_table::presets::UTF8_FULL)
        .apply_modifier(comfy_table::modifiers::UTF8_ROUND_CORNERS)
        .set_header(vec![
            Cell::new("Worktree"),
            Cell::new("Status"),
            Cell::new("Branch"),
            Cell::new("Remote branch"),
        ]);
}

fn add_repo_status(
    table: &mut Table,
    repo_name: &str,
    repo_handle: &git2::Repository,
    is_worktree: bool,
) {
    let repo_status = get_repo_status(repo_handle, is_worktree);

    table.add_row(vec![
        repo_name,
        match is_worktree {
            true => "\u{2714}",
            false => "",
        },
        &match repo_status.changes {
            None => String::from("-"),
            Some(changes) => match changes {
                Some(changes) => {
                    let mut out = Vec::new();
                    if changes.files_new > 0 {
                        out.push(format!("New: {}\n", changes.files_new))
                    }
                    if changes.files_modified > 0 {
                        out.push(format!("Modified: {}\n", changes.files_modified))
                    }
                    if changes.files_deleted > 0 {
                        out.push(format!("Deleted: {}\n", changes.files_deleted))
                    }
                    out.into_iter().collect::<String>().trim().to_string()
                }
                None => String::from("\u{2714}"),
            },
        },
        &repo_status
            .branches
            .iter()
            .map(|(branch_name, remote_branch)| {
                format!(
                    "branch: {}{}\n",
                    &branch_name,
                    &match remote_branch {
                        None => String::from(" <!local>"),
                        Some((remote_branch_name, remote_tracking_status)) => {
                            format!(
                                " <{}>{}",
                                remote_branch_name,
                                &match remote_tracking_status {
                                    RemoteTrackingStatus::UpToDate => String::from(" \u{2714}"),
                                    RemoteTrackingStatus::Ahead(d) => format!(" [+{}]", &d),
                                    RemoteTrackingStatus::Behind(d) => format!(" [-{}]", &d),
                                    RemoteTrackingStatus::Diverged(d1, d2) =>
                                        format!(" [+{}/-{}]", &d1, &d2),
                                }
                            )
                        }
                    }
                )
            })
            .collect::<String>()
            .trim()
            .to_string(),
        &match is_worktree {
            true => String::from(""),
            false => match repo_status.head {
                Some(head) => head,
                None => String::from("Empty"),
            },
        },
        &repo_status
            .remotes
            .iter()
            .map(|r| format!("{}\n", r))
            .collect::<String>()
            .trim()
            .to_string(),
    ]);
}

fn add_worktree_status(table: &mut Table, worktree_name: &str, repo: &git2::Repository) {
    let repo_status = get_repo_status(repo, false);

    let head = repo.head().unwrap();

    if !head.is_branch() {
        print_error("No branch checked out in worktree");
        process::exit(1);
    }

    let local_branch_name = head.shorthand().unwrap();
    let local_branch = repo
        .find_branch(local_branch_name, git2::BranchType::Local)
        .unwrap();

    let upstream_output = match local_branch.upstream() {
        Ok(remote_branch) => {
            let remote_branch_name = remote_branch.name().unwrap().unwrap().to_string();

            let (ahead, behind) = repo
                .graph_ahead_behind(
                    local_branch.get().peel_to_commit().unwrap().id(),
                    remote_branch.get().peel_to_commit().unwrap().id(),
                )
                .unwrap();

            format!(
                "{}{}\n",
                &remote_branch_name,
                &match (ahead, behind) {
                    (0, 0) => String::from(""),
                    (d, 0) => format!(" [+{}]", &d),
                    (0, d) => format!(" [-{}]", &d),
                    (d1, d2) => format!(" [+{}/-{}]", &d1, &d2),
                },
            )
        }
        Err(_) => String::from(""),
    };

    table.add_row(vec![
        worktree_name,
        &match repo_status.changes {
            None => String::from(""),
            Some(changes) => match changes {
                Some(changes) => {
                    let mut out = Vec::new();
                    if changes.files_new > 0 {
                        out.push(format!("New: {}\n", changes.files_new))
                    }
                    if changes.files_modified > 0 {
                        out.push(format!("Modified: {}\n", changes.files_modified))
                    }
                    if changes.files_deleted > 0 {
                        out.push(format!("Deleted: {}\n", changes.files_deleted))
                    }
                    out.into_iter().collect::<String>().trim().to_string()
                }
                None => String::from("\u{2714}"),
            },
        },
        local_branch_name,
        &upstream_output,
    ]);
}

fn show_single_repo_status(path: &Path, is_worktree: bool) {
    let mut table = Table::new();
    add_table_header(&mut table);

    let repo_handle = open_repo(path, is_worktree);

    if let Err(error) = repo_handle {
        if error.kind == RepoErrorKind::NotFound {
            print_error("Directory is not a git directory");
        } else {
            print_error(&format!("Opening repository failed: {}", error));
        }
        process::exit(1);
    };

    let repo_name = match path.file_name() {
        None => {
            print_warning("Cannot detect repo name. Are you working in /?");
            String::from("unknown")
        }
        Some(file_name) => match file_name.to_str() {
            None => {
                print_warning("Name of current directory is not valid UTF-8");
                String::from("invalid")
            }
            Some(name) => name.to_string(),
        },
    };

    add_repo_status(&mut table, &repo_name, &repo_handle.unwrap(), is_worktree);

    println!("{}", table);
}

fn show_status(config: Config) {
    for tree in config.trees {
        let repos = tree.repos.unwrap_or_default();

        let root_path = expand_path(Path::new(&tree.root));

        let mut table = Table::new();
        add_table_header(&mut table);

        for repo in &repos {
            let repo_path = root_path.join(&repo.name);

            if !repo_path.exists() {
                print_repo_error(
                    &repo.name,
                    &"Repository does not exist. Run sync?".to_string(),
                );
                continue;
            }

            let repo_handle = open_repo(&repo_path, repo.worktree_setup);

            if let Err(error) = repo_handle {
                if error.kind == RepoErrorKind::NotFound {
                    print_repo_error(
                        &repo.name,
                        &"No git repository found. Run sync?".to_string(),
                    );
                } else {
                    print_repo_error(&repo.name, &format!("Opening repository failed: {}", error));
                }
                continue;
            };

            let repo_handle = repo_handle.unwrap();

            add_repo_status(&mut table, &repo.name, &repo_handle, repo.worktree_setup);
        }
        println!("{}", table);
    }
}

enum WorktreeRemoveFailureReason {
    Changes(String),
    Error(String),
}

fn remove_worktree(
    name: &str,
    worktree_dir: &Path,
    force: bool,
    main_repo: &git2::Repository,
) -> Result<(), WorktreeRemoveFailureReason> {
    if !worktree_dir.exists() {
        return Err(WorktreeRemoveFailureReason::Error(format!(
            "{} does not exist",
            name
        )));
    }
    let worktree_repo = match open_repo(worktree_dir, false) {
        Ok(r) => r,
        Err(e) => {
            return Err(WorktreeRemoveFailureReason::Error(format!(
                "Error opening repo: {}",
                e
            )));
        }
    };

    let head = worktree_repo.head().unwrap();
    if !head.is_branch() {
        return Err(WorktreeRemoveFailureReason::Error(String::from(
            "No branch checked out in worktree",
        )));
    }

    let branch_name = head.shorthand().unwrap();
    if branch_name != name
        && !branch_name.ends_with(&format!("{}{}", BRANCH_NAMESPACE_SEPARATOR, name))
    {
        return Err(WorktreeRemoveFailureReason::Error(format!(
            "Branch {} is checked out in worktree, this does not look correct",
            &branch_name
        )));
    }

    let mut branch = worktree_repo
        .find_branch(branch_name, git2::BranchType::Local)
        .unwrap();

    if !force {
        let status = get_repo_status(&worktree_repo, false);
        if status.changes.unwrap().is_some() {
            return Err(WorktreeRemoveFailureReason::Changes(String::from(
                "Changes found in worktree",
            )));
        }

        match branch.upstream() {
            Ok(remote_branch) => {
                let (ahead, behind) = worktree_repo
                    .graph_ahead_behind(
                        branch.get().peel_to_commit().unwrap().id(),
                        remote_branch.get().peel_to_commit().unwrap().id(),
                    )
                    .unwrap();

                if (ahead, behind) != (0, 0) {
                    return Err(WorktreeRemoveFailureReason::Changes(format!(
                        "Branch {} is not in line with remote branch",
                        name
                    )));
                }
            }
            Err(_) => {
                return Err(WorktreeRemoveFailureReason::Changes(format!(
                    "No remote tracking branch for branch {} found",
                    name
                )));
            }
        }
    }

    if let Err(e) = std::fs::remove_dir_all(&worktree_dir) {
        return Err(WorktreeRemoveFailureReason::Error(format!(
            "Error deleting {}: {}",
            &worktree_dir.display(),
            e
        )));
    }
    main_repo.find_worktree(name).unwrap().prune(None).unwrap();
    branch.delete().unwrap();

    Ok(())
}

pub fn run() {
    let opts = cmd::parse();

    match opts.subcmd {
        cmd::SubCommand::Repos(repos) => match repos.action {
            cmd::ReposAction::Sync(sync) => {
                let config = match config::read_config(&sync.config) {
                    Ok(c) => c,
                    Err(e) => {
                        print_error(&e);
                        process::exit(1);
                    }
                };
                if !sync_trees(config) {
                    process::exit(1);
                }
            }
            cmd::ReposAction::Status(args) => match &args.config {
                Some(config_path) => {
                    let config = match config::read_config(config_path) {
                        Ok(c) => c,
                        Err(e) => {
                            print_error(&e);
                            process::exit(1);
                        }
                    };
                    show_status(config);
                }
                None => {
                    let dir = match std::env::current_dir() {
                        Ok(d) => d,
                        Err(e) => {
                            print_error(&format!("Could not open current directory: {}", e));
                            process::exit(1);
                        }
                    };

                    let has_worktree = dir.join(GIT_MAIN_WORKTREE_DIRECTORY).exists();
                    show_single_repo_status(&dir, has_worktree);
                }
            },
            cmd::ReposAction::Find(find) => {
                let path = Path::new(&find.path);
                if !path.exists() {
                    print_error(&format!("Path \"{}\" does not exist", path.display()));
                    process::exit(1);
                }
                let path = &path.canonicalize().unwrap();
                if !path.is_dir() {
                    print_error(&format!("Path \"{}\" is not a directory", path.display()));
                    process::exit(1);
                }

                let trees = vec![find_in_tree(path).unwrap()];
                if trees.iter().all(|t| match &t.repos {
                    None => false,
                    Some(r) => r.is_empty(),
                }) {
                    print_warning("No repositories found");
                } else {
                    let config = Config { trees };

                    let toml = toml::to_string(&config).unwrap();

                    print!("{}", toml);
                }
            }
        },
        cmd::SubCommand::Worktree(args) => {
            let dir = match std::env::current_dir() {
                Ok(d) => d,
                Err(e) => {
                    print_error(&format!("Could not open current directory: {}", e));
                    process::exit(1);
                }
            };

            fn get_repo(dir: &Path) -> git2::Repository {
                match open_repo(dir, true) {
                    Ok(r) => r,
                    Err(e) => {
                        match e.kind {
                            RepoErrorKind::NotFound => {
                                print_error("Current directory does not contain a worktree setup")
                            }
                            _ => print_error(&format!("Error opening repo: {}", e)),
                        }
                        process::exit(1);
                    }
                }
            }

            fn get_worktrees(repo: &git2::Repository) -> Vec<String> {
                repo.worktrees()
                    .unwrap()
                    .iter()
                    .map(|e| e.unwrap().to_string())
                    .collect::<Vec<String>>()
            }

            match args.action {
                cmd::WorktreeAction::Add(action_args) => {
                    let repo = get_repo(&dir);
                    let worktrees = get_worktrees(&repo);
                    if worktrees.contains(&action_args.name) {
                        print_error("Worktree already exists");
                        process::exit(1);
                    }

                    let branch_name = match action_args.branch_namespace {
                        Some(prefix) => format!(
                            "{}{}{}",
                            &prefix, BRANCH_NAMESPACE_SEPARATOR, &action_args.name
                        ),
                        None => action_args.name.clone(),
                    };

                    let mut remote_branch_exists = false;

                    let checkout_commit = match &action_args.track {
                        Some(upstream_branch_name) => {
                            match repo.find_branch(upstream_branch_name, git2::BranchType::Remote) {
                                Ok(branch) => {
                                    remote_branch_exists = true;
                                    branch.into_reference().peel_to_commit().unwrap()
                                }
                                Err(_) => {
                                    remote_branch_exists = false;
                                    get_default_branch(&repo)
                                        .unwrap()
                                        .into_reference()
                                        .peel_to_commit()
                                        .unwrap()
                                }
                            }
                        }
                        None => get_default_branch(&repo)
                            .unwrap()
                            .into_reference()
                            .peel_to_commit()
                            .unwrap(),
                    };

                    let mut target_branch =
                        match repo.find_branch(&branch_name, git2::BranchType::Local) {
                            Ok(branchref) => branchref,
                            Err(_) => repo.branch(&branch_name, &checkout_commit, false).unwrap(),
                        };

                    if let Some(upstream_branch_name) = action_args.track {
                        if remote_branch_exists {
                            target_branch
                                .set_upstream(Some(&upstream_branch_name))
                                .unwrap();
                        } else {
                            let split_at = upstream_branch_name.find('/').unwrap_or(0);
                            if split_at == 0 || split_at >= upstream_branch_name.len() - 1 {
                                print_error("Tracking branch needs to match the pattern <remote>/<branch_name>");
                                process::exit(1);
                            }

                            let (remote_name, remote_branch_name) =
                                &upstream_branch_name.split_at(split_at);
                            // strip the remaining slash
                            let remote_branch_name = &remote_branch_name[1..];

                            let mut remote = match repo.find_remote(remote_name) {
                                Ok(r) => r,
                                Err(_) => {
                                    print_error(&format!("Remote {} not found", remote_name));
                                    process::exit(1);
                                }
                            };

                            let mut callbacks = git2::RemoteCallbacks::new();
                            callbacks.push_update_reference(|_, status| {
                                if let Some(message) = status {
                                    return Err(git2::Error::new(
                                        git2::ErrorCode::GenericError,
                                        git2::ErrorClass::None,
                                        message,
                                    ));
                                }
                                Ok(())
                            });
                            callbacks.credentials(|_url, username_from_url, _allowed_types| {
                                git2::Cred::ssh_key_from_agent(username_from_url.unwrap())
                            });

                            let mut push_options = git2::PushOptions::new();
                            push_options.remote_callbacks(callbacks);

                            let push_refspec = format!(
                                "+{}:refs/heads/{}",
                                target_branch.get().name().unwrap(),
                                remote_branch_name
                            );
                            remote
                                .push(&[push_refspec], Some(&mut push_options))
                                .unwrap_or_else(|error| {
<<<<<<< HEAD
                                    print_error(&format!("Pushing to {} ({}) failed: {}", remote_name, remote.url().unwrap(), error));
=======
                                    print_error(&format!(
                                        "Pushing to {} ({}) failed: {}",
                                        remote_name,
                                        remote.url().unwrap(),
                                        error
                                    ));
>>>>>>> 43c47bdc
                                    process::exit(1);
                                });

                            target_branch
                                .set_upstream(Some(&upstream_branch_name))
                                .unwrap();
                        }
                    };

                    let worktree = repo.worktree(
                        &action_args.name,
                        &dir.join(&action_args.name),
                        Some(git2::WorktreeAddOptions::new().reference(Some(target_branch.get()))),
                    );

                    match worktree {
                        Ok(_) => print_success(&format!("Worktree {} created", &action_args.name)),
                        Err(e) => {
                            print_error(&format!("Error creating worktree: {}", e));
                            process::exit(1);
                        }
                    };
                }

                cmd::WorktreeAction::Delete(action_args) => {
                    let worktree_dir = dir.join(&action_args.name);
                    let repo = get_repo(&dir);

                    match remove_worktree(
                        &action_args.name,
                        &worktree_dir,
                        action_args.force,
                        &repo,
                    ) {
                        Ok(_) => print_success(&format!("Worktree {} deleted", &action_args.name)),
                        Err(error) => {
                            match error {
                                WorktreeRemoveFailureReason::Error(msg) => {
                                    print_error(&msg);
                                    process::exit(1);
                                }
                                WorktreeRemoveFailureReason::Changes(changes) => {
                                    print_warning(&format!(
                                        "Changes in worktree: {}. Refusing to delete",
                                        changes
                                    ));
                                }
                            }
                            process::exit(1);
                        }
                    }
                }
                cmd::WorktreeAction::Status(_args) => {
                    let repo = get_repo(&dir);
                    let worktrees = get_worktrees(&repo);
                    let mut table = Table::new();
                    add_worktree_table_header(&mut table);
                    for worktree in &worktrees {
                        let repo_dir = &dir.join(&worktree);
                        if repo_dir.exists() {
                            let repo = match open_repo(repo_dir, false) {
                                Ok(r) => r,
                                Err(e) => {
                                    print_error(&format!("Error opening repo: {}", e));
                                    process::exit(1);
                                }
                            };
                            add_worktree_status(&mut table, worktree, &repo);
                        } else {
                            print_warning(&format!(
                                "Worktree {} does not have a directory",
                                &worktree
                            ));
                        }
                    }
                    for entry in std::fs::read_dir(&dir).unwrap() {
                        let dirname = path_as_string(
                            &entry
                                .unwrap()
                                .path()
                                .strip_prefix(&dir)
                                .unwrap()
                                .to_path_buf(),
                        );
                        if dirname == GIT_MAIN_WORKTREE_DIRECTORY {
                            continue;
                        }
                        if !&worktrees.contains(&dirname) {
                            print_warning(&format!(
                                "Found {}, which is not a valid worktree directory!",
                                &dirname
                            ));
                        }
                    }
                    println!("{}", table);
                }
                cmd::WorktreeAction::Convert(_args) => {
                    // Converting works like this:
                    // * Check whether there are uncommitted/unpushed changes
                    // * Move the contents of .git dir to the worktree directory
                    // * Remove all files
                    // * Set `core.bare` to `true`

                    let repo = open_repo(&dir, false).unwrap_or_else(|error| {
                        if error.kind == RepoErrorKind::NotFound {
                            print_error("Directory does not contain a git repository");
                        } else {
                            print_error(&format!("Opening repository failed: {}", error));
                        }
                        process::exit(1);
                    });

                    let status = get_repo_status(&repo, false);
                    if status.changes.unwrap().is_some() {
                        print_error("Changes found in repository, refusing to convert");
                    }

                    if let Err(error) = std::fs::rename(".git", GIT_MAIN_WORKTREE_DIRECTORY) {
                        print_error(&format!("Error moving .git directory: {}", error));
                    }

                    for entry in match std::fs::read_dir(&dir) {
                        Ok(iterator) => iterator,
                        Err(error) => {
                            print_error(&format!("Opening directory failed: {}", error));
                            process::exit(1);
                        }
                    } {
                        match entry {
                            Ok(entry) => {
                                let path = entry.path();
                                // The path will ALWAYS have a file component
                                if path.file_name().unwrap() == GIT_MAIN_WORKTREE_DIRECTORY {
                                    continue;
                                }
                                if path.is_file() || path.is_symlink() {
                                    if let Err(error) = std::fs::remove_file(&path) {
                                        print_error(&format!("Failed removing {}", error));
                                        process::exit(1);
                                    }
                                } else if let Err(error) = std::fs::remove_dir_all(&path) {
                                    print_error(&format!("Failed removing {}", error));
                                    process::exit(1);
                                }
                            }
                            Err(error) => {
                                print_error(&format!("Error getting directory entry: {}", error));
                                process::exit(1);
                            }
                        }
                    }

                    let worktree_repo = open_repo(&dir, true).unwrap_or_else(|error| {
                        print_error(&format!(
                            "Opening newly converted repository failed: {}",
                            error
                        ));
                        process::exit(1);
                    });

                    repo_make_bare(&worktree_repo, true).unwrap_or_else(|error| {
                        print_error(&format!("Error: {}", error));
                        process::exit(1);
                    });

                    repo_set_config_push(&worktree_repo, "upstream").unwrap_or_else(|error| {
                        print_error(&format!("Error: {}", error));
                        process::exit(1);
                    });

                    print_success("Conversion done");
                }
                cmd::WorktreeAction::Clean(_args) => {
                    let repo = get_repo(&dir);
                    let worktrees = get_worktrees(&repo);

                    let default_branch = match get_default_branch(&repo) {
                        Ok(branch) => branch,
                        Err(error) => {
                            print_error(&format!("Failed getting default branch: {}", error));
                            process::exit(1);
                        }
                    };

                    let default_branch_name = default_branch.name().unwrap().unwrap();

                    for worktree in worktrees
                        .iter()
                        .filter(|worktree| *worktree != default_branch_name)
                    {
                        let repo_dir = &dir.join(&worktree);
                        if repo_dir.exists() {
                            match remove_worktree(worktree, repo_dir, false, &repo) {
                                Ok(_) => print_success(&format!("Worktree {} deleted", &worktree)),
                                Err(error) => match error {
                                    WorktreeRemoveFailureReason::Changes(changes) => {
                                        print_warning(&format!(
                                            "Changes found in {}: {}, skipping",
                                            &worktree, &changes
                                        ));
                                        continue;
                                    }
                                    WorktreeRemoveFailureReason::Error(e) => {
                                        print_error(&e);
                                        process::exit(1);
                                    }
                                },
                            }
                        } else {
                            print_warning(&format!(
                                "Worktree {} does not have a directory",
                                &worktree
                            ));
                        }
                    }

                    for entry in std::fs::read_dir(&dir).unwrap() {
                        let dirname = path_as_string(
                            &entry
                                .unwrap()
                                .path()
                                .strip_prefix(&dir)
                                .unwrap()
                                .to_path_buf(),
                        );
                        if dirname == GIT_MAIN_WORKTREE_DIRECTORY {
                            continue;
                        }
                        if dirname == default_branch_name {
                            continue;
                        }
                        if !&worktrees.contains(&dirname) {
                            print_warning(&format!(
                                "Found {}, which is not a valid worktree directory!",
                                &dirname
                            ));
                        }
                    }
                }
            }
        }
    }
}<|MERGE_RESOLUTION|>--- conflicted
+++ resolved
@@ -1034,16 +1034,12 @@
                             remote
                                 .push(&[push_refspec], Some(&mut push_options))
                                 .unwrap_or_else(|error| {
-<<<<<<< HEAD
-                                    print_error(&format!("Pushing to {} ({}) failed: {}", remote_name, remote.url().unwrap(), error));
-=======
                                     print_error(&format!(
                                         "Pushing to {} ({}) failed: {}",
                                         remote_name,
                                         remote.url().unwrap(),
                                         error
                                     ));
->>>>>>> 43c47bdc
                                     process::exit(1);
                                 });
 
